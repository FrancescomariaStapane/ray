--- conflicted
+++ resolved
@@ -4,7 +4,6 @@
 
 import pytest  # noqa
 
-<<<<<<< HEAD
 import mock
 
 from ray.autoscaler.v2.instance_manager.config import InstanceReconcileConfig
@@ -165,12 +164,11 @@
         )
         assert updates == {}
         assert mock_logger.warning.call_count == 0
-=======
+
 
 # TODO: add tests.
 def test_ok():
     assert True
->>>>>>> 6f3ad1d6
 
 
 if __name__ == "__main__":
