import copy
import logging
import time
from abc import ABC, abstractmethod
from collections import defaultdict
from dataclasses import dataclass, field
from enum import Enum, IntEnum
from typing import Callable, Dict, List, Optional, Tuple

from google.protobuf.json_format import MessageToDict

from ray.autoscaler._private.resource_demand_scheduler import UtilizationScore
from ray.autoscaler.v2.instance_manager.common import InstanceUtil
from ray.autoscaler.v2.instance_manager.config import NodeTypeConfig
<<<<<<< HEAD
from ray.autoscaler.v2.instance_manager.common import InstanceUtil
from ray.autoscaler.v2.schema import AutoscalerInstance, NodeType
=======
from ray.autoscaler.v2.schema import NodeType
>>>>>>> b29a805b
from ray.autoscaler.v2.utils import resource_requests_by_count
from ray.core.generated.autoscaler_pb2 import (
    ClusterResourceConstraint,
    GangResourceRequest,
    ResourceRequest,
    ResourceRequestByCount,
)
from ray.core.generated.instance_manager_pb2 import LaunchRequest, TerminationRequest

# ============= Resource Scheduling Service API =======================
#
#  ResourceSchedulerService is a service that schedules resource bundles
#  to nodes. It's used by the autoscaler to schedule resource bundles
#  to determine the desired cluster size to satisfy the current resource
#  demands.
#
logger = logging.getLogger(__name__)


@dataclass
class SchedulingRequest:
    # Available node type configs
    node_type_configs: Dict[NodeType, NodeTypeConfig] = field(default_factory=dict)
    # Max number of worker nodes.
    max_num_nodes: Optional[int] = None
    # TODO: This prob could be refactored into the ClusterStatus data class later.
    # The current ray resource requests.
    resource_requests: List[ResourceRequestByCount] = field(default_factory=list)
    # The Gang resource requests.
    gang_resource_requests: List[GangResourceRequest] = field(default_factory=list)
    # cluster resource constraints.
    cluster_resource_constraints: List[ClusterResourceConstraint] = field(
        default_factory=list
    )
    # The current instances.
    current_instances: List[AutoscalerInstance] = field(default_factory=list)


@dataclass
class SchedulingReply:
    # Instances to launch.
    to_launch: List[LaunchRequest] = field(default_factory=list)
    # To terminate.
    to_terminate: List[TerminationRequest] = field(default_factory=list)
    # The infeasible resource bundles.
    infeasible_resource_requests: List[ResourceRequestByCount] = field(
        default_factory=list
    )
    # The infeasible gang resource bundles.
    infeasible_gang_resource_requests: List[GangResourceRequest] = field(
        default_factory=list
    )
    # The infeasible cluster resource constraints.
    infeasible_cluster_resource_constraints: List[ClusterResourceConstraint] = field(
        default_factory=list
    )


class IResourceScheduler(ABC):
    """
    Interface for a resource scheduler.

    Implements the `instance_manager.proto ResourceSchedulerService` interface.
    """

    @abstractmethod
    def schedule(self, request: SchedulingRequest) -> SchedulingReply:
        """
        Given the resource requests and the current cluster state, calculate the
        target cluster shape by trying to schedule the resource requests on the
        nodes.
        """
        pass


class SchedulingNodeStatus(Enum):
    """
    The status of a scheduling node (`SchedulingNode`)
    """

    # The node is to be launched.
    TO_LAUNCH = "TO_LAUNCH"
    # The node is pending, i.e. there's already an autoscaler instance being launched
    PENDING = "PENDING"
    # The node is running.
    RUNNING = "RUNNING"
    # The node is to be terminated.
    TO_TERMINATE = "TO_TERMINATE"


@dataclass
class SchedulingNode:
    """
    A abstraction of a node that can be scheduled on by the resource scheduler.

    A scheduling node is expected to be used as:

        node  = SchedulingNode.from_node_config(node_config)
        remaining, score = node.try_schedule(requests)

        .... do something with the score ....

    NOTE:
        One could also extend the scheduling behavior by overriding `try_schedule`
    """

    @classmethod
    def from_node_config(
        cls,
        node_config: NodeTypeConfig,
        status: SchedulingNodeStatus,
        im_instance_id: Optional[str] = None,
    ) -> "SchedulingNode":
        """
        Create a scheduling node from a node config.
        """
        return cls(
            node_type=node_config.name,
            total_resources=dict(node_config.resources),
            available_resources=dict(node_config.resources),
            labels=dict(node_config.labels),
            status=status,
            im_instance_id=im_instance_id,
        )

    # Node type name.
    node_type: NodeType
    # Requests committed to be placed on this node.
    sched_requests: List[ResourceRequest] = field(default_factory=list)
    # The node's current resource capacity.
    total_resources: Dict[str, float] = field(default_factory=dict)
    # The node's available resources.
    available_resources: Dict[str, float] = field(default_factory=dict)
    # Node's labels, including static or dynamic labels.
    labels: Dict[str, str] = field(default_factory=dict)
    # Status
    status: SchedulingNodeStatus = SchedulingNodeStatus.TO_LAUNCH
    # Observability descriptive message for why the node was launched in the
    # first place.
    launch_reason: Optional[str] = None
    # Termination request, none when the node is not being terminated.
    termination_request: Optional[TerminationRequest] = None
    # The instance id of the im instance. None if the node is not yet
    # from IM.
    im_instance_id: Optional[str] = None
    # The ray node id of the ray node. None if the node is not yet
    # running ray.
    ray_node_id: Optional[str] = None
    # Idle duration in ms. Default not idle.
    idle_duration_ms: int = 0

    def try_schedule(
        self, requests: List[ResourceRequest]
    ) -> Tuple[List[ResourceRequest], UtilizationScore]:
        """
        Try to schedule the resource requests on this node.

        This modifies the node's available resources if the requests are schedulable.
        When iterating through the requests, the requests are sorted by the
        `_sort_resource_request` function. The requests are scheduled one by one in
        the sorted order, and no backtracking is done.

        Args:
            requests: The resource requests to be scheduled.

        Returns:
            A tuple of:
                - list of remaining requests that cannot be scheduled on this node.
                - the utilization score for this node with respect to the current
                resource requests being scheduled.
        """
        pass

    def _compute_score(self) -> UtilizationScore:
        """
        Compute the utilization score for this node with respect to the current resource
        request being scheduled.

        A "higher" score means that this node is more suitable for scheduling the
        current scheduled resource requests.

        The score is a tuple of 4 values:
            1. Whether this node is a GPU node and the current resource request has
                GPU requirements:
                    0: if this node is a GPU node and the current resource request
                    placed onto the node has no GPU requirements.
                    1: if this node is not a GPU node or the current resource request
                    placed onto the node has GPU requirements.
            2. The number of resource types being scheduled.
            3. The minimum utilization rate across all resource types.
            4. The average utilization rate across all resource types.

        NOTE:
            This function is adapted from  _resource_based_utilization_scorer from
            autoscaler v1.

        TODO(rickyx,jjyao):  We should also consider node labels for
            scoring. For example, if a node has a label that matches the affinity
            label of the resource request, we should give it a higher score.

        TODO(rickyx): add pluggable scoring functions here.

        Returns:
            A utilization score for this node.
        """
        pass

    def __repr__(self) -> str:
        return (
            "SchedulingNode(node_type={node_type}, "
            "instance_id={instance_id},"
            "ray_node_id={ray_node_id},"
            "idle_duration_ms={idle_duration_ms},"
            "termination_request={termination_request},"
            "status={status}, "
            "total_resources={total_resources}, "
            "available_resources={available_resources}, "
            "labels={labels}, launch_reason={launch_reason}), "
            "sched_requests={sched_requests})"
        ).format(
            node_type=self.node_type,
            instance_id=self.im_instance_id,
            ray_node_id=self.ray_node_id,
            idle_duration_ms=self.idle_duration_ms,
            termination_request=str(MessageToDict(self.termination_request))
            if self.termination_request
            else None,
            status=self.status,
            total_resources=self.total_resources,
            available_resources=self.available_resources,
            labels=self.labels,
            launch_reason=self.launch_reason,
            sched_requests="|".join(str(MessageToDict(r)) for r in self.sched_requests),
        )


class ResourceDemandScheduler(IResourceScheduler):
    """
    A "simple" resource scheduler that schedules resource requests based on the
    following rules:
        1. Enforce the minimal count of nodes for each worker node type.
        2. Enforce the cluster resource constraints.
        3. Schedule the gang resource requests.
        4. Schedule the tasks/actor resource requests
    """

    @dataclass
    class ScheduleContext:
        """
        Encapsulates the context for processing one scheduling request.

        This exposes functions to read and write the scheduling nodes, to prevent
        accidental modification of the internal state.
        """

        # The node type configs for this scheduling request.
        _node_type_configs: Dict[NodeType, NodeTypeConfig]
        # The max number of nodes for the entire cluster.
        _max_num_nodes: Optional[int] = None
        # The current schedulable nodes (including pending nodes and pending requests).
        _nodes: List[SchedulingNode] = field(default_factory=list)
        # The number of nodes by node types available for launching based on the max
        # number of workers in the config. This takes into account any pending/running
        # nodes.
        _node_type_available: Dict[NodeType, int] = field(default_factory=dict)

        def __init__(
            self,
            nodes: List[SchedulingNode],
            node_type_configs: Dict[NodeType, NodeTypeConfig],
            max_num_nodes: Optional[int] = None,
        ):
            self._nodes = nodes
            self._node_type_configs = node_type_configs
            self._node_type_available = self._compute_available_node_types(
                nodes, node_type_configs
            )
            self._max_num_nodes = max_num_nodes

        @classmethod
        def from_schedule_request(
            cls, req: SchedulingRequest
        ) -> "ResourceDemandScheduler.ScheduleContext":
            """
            Create a schedule context from a schedule request.
            It will populate the context with the existing nodes and the available node
            types from the config.

            Args:
                req: The scheduling request. The caller should make sure the
                    request is valid.
            """

            nodes = []
            node_type_configs = req.node_type_configs

            # Initialize the scheduling nodes needed.
            for instance in req.current_instances:
<<<<<<< HEAD
                if instance.ray_node is not None:
                    nodes.append(
                        SchedulingNode(
                            node_type=instance.ray_node.ray_node_type_name,
                            total_resources=dict(instance.ray_node.total_resources),
                            available_resources=dict(
                                instance.ray_node.available_resources
                            ),
                            labels=dict(instance.ray_node.dynamic_labels),
                            status=SchedulingNodeStatus.RUNNING,
                            im_instance_id=instance.im_instance.instance_id
                            if instance.im_instance
                            else None,
                            ray_node_id=instance.ray_node.node_id.decode("utf-8"),
                            idle_duration_ms=instance.ray_node.idle_duration_ms,
                        )
                    )
                elif (
                    instance.im_instance is not None
                    and InstanceUtil.is_ray_running_reachable(
                        instance.im_instance.status
                    )
                ):
                    # This is an im instance that's pending to run ray:
                    # e.g. allocated, or being requested, or ray is installing.
                    node_config = node_type_configs.get(
                        instance.im_instance.instance_type, None
                    )
=======
                if not InstanceUtil.is_ray_running_reachable(instance.status):
                    continue
                node_config = node_type_configs.get(instance.instance_type, None)
>>>>>>> b29a805b

                    if node_config is None:
                        # Configs might have been updated, and no more
                        # node_type_configs for this node type.
                        logger.info(
                            "Skipping instance {} since no node config found for {}".format(
                                instance.im_instance.instance_id,
                                instance.im_instance.instance_type,
                            )
                        )
                        continue
                    nodes.append(
                        SchedulingNode.from_node_config(
                            node_config,
                            status=SchedulingNodeStatus.PENDING,
                            im_instance_id=instance.im_instance.instance_id,
                        )
                    )
                else:
                    logger.info(
                        "Skipping instance {} since it's not pending/running".format(
                            instance
                        )
                    )

            return cls(
                nodes=nodes,
                node_type_configs=node_type_configs,
                max_num_nodes=req.max_num_nodes,
            )

        @staticmethod
        def _compute_available_node_types(
            nodes: List[SchedulingNode],
            node_type_configs: Dict[NodeType, NodeTypeConfig],
        ) -> Dict[NodeType, int]:
            """
            Compute the number of nodes by node types available for launching based on
            the max number of workers in the config.
            Args:
                nodes: The current existing nodes.
                node_type_configs: The node type configs.
            Returns:
                A dict of node types and the number of nodes available for launching.
            """
            node_type_available: Dict[NodeType, int] = defaultdict(int)
            node_type_existing: Dict[NodeType, int] = defaultdict(int)
            for node in nodes:
                node_type_existing[node.node_type] += 1

            for (
                node_type,
                node_type_config,
            ) in node_type_configs.items():
                node_type_available[
                    node_type
                ] = node_type_config.max_worker_nodes - node_type_existing.get(
                    node_type, 0
                )

            return node_type_available

        def get_nodes(
            self, filter_fn: Optional[Callable] = None
        ) -> List[SchedulingNode]:
            nodes = copy.deepcopy(self._nodes)
            if filter_fn is not None:
                return list(filter(filter_fn, nodes))
            return nodes

        def get_cluster_shape(self) -> Dict[NodeType, int]:
            cluster_shape = defaultdict(int)
            for node in self._nodes:
                cluster_shape[node.node_type] += 1
            return cluster_shape

        def update(self, new_nodes: List[SchedulingNode]) -> None:
            """
            Update the context with the new nodes.
            """
            self._nodes = new_nodes

            # Update the available node types.
            self._node_type_available = self._compute_available_node_types(
                self._nodes, self._node_type_configs
            )

        def get_max_num_nodes(self) -> Optional[int]:
            """
            Get the max number of nodes for the entire cluster.
            """
            return self._max_num_nodes

        def get_node_type_configs(self) -> Dict[NodeType, NodeTypeConfig]:
            return self._node_type_configs

        def __str__(self) -> str:
            return "ScheduleContext({} nodes, node_type_available={}): {}".format(
                len(self._nodes), self._node_type_available, self._nodes
            )

        def get_to_launch(self) -> List[LaunchRequest]:
            """
            Get new instances to launch.

            Returns:
                A list of launch requests.
            """
            launch_by_type = defaultdict(int)
            for node in self._nodes:
                if node.status == SchedulingNodeStatus.TO_LAUNCH:
                    launch_by_type[node.node_type] += 1

            launch_requests = []
            for instance_type, count in launch_by_type.items():
                launch_requests.append(
                    LaunchRequest(
                        instance_type=instance_type,
                        count=count,
                        id=str(time.time_ns()),
                        request_ts_ms=time.time_ns() // 1000,
                    )
                )
            return launch_requests

        def get_to_terminate(
            self,
        ) -> List[TerminationRequest]:
            """
            Get instances to terminate.

            Returns:
                A dict of instances to terminate and the termination reason.
            """
            return [
                node.termination_request
                for node in self._nodes
                if node.termination_request is not None
            ]

    def schedule(self, request: SchedulingRequest) -> SchedulingReply:
        self._init_context(request)

        # Enforce the minimal count of nodes for each worker node type.
        self._enforce_min_workers()

        # Enforce the max worker nodes count.
        self._enforce_max_workers()

        # Enforce the cluster resource constraints.
        infeasible_constraints = self._enforce_resource_constraints(
            request.cluster_resource_constraints
        )

        # Schedule the gang resource requests.
        infeasible_gang_requests = self._sched_gang_resource_requests(
            request.gang_resource_requests
        )

        # Schedule the tasks/actor resource requests
        infeasible_requests = self._sched_resource_requests(
            request.resource_requests,
        )

        # Compute the number of nodes to launch.
        reply = SchedulingReply(
            infeasible_resource_requests=resource_requests_by_count(
                infeasible_requests
            ),
            infeasible_gang_resource_requests=infeasible_gang_requests,
            infeasible_cluster_resource_constraints=infeasible_constraints,
            to_launch=self._ctx.get_to_launch(),
            to_terminate=self._ctx.get_to_terminate(),
        )

        return reply

    def _init_context(self, request: SchedulingRequest) -> None:
        self._ctx = self.ScheduleContext.from_schedule_request(request)

    def _enforce_max_workers(self) -> None:
        """
        Enforce the max number of workers for the entire cluster.

        This checks for the below 2 constraints:
            1. The max number of workers for each node type.
            2. The max number of workers for the entire cluster.
        """

        # Get all the nodes by type
        nodes = self._ctx.get_nodes(
            filter_fn=lambda n: n.status != SchedulingNodeStatus.TO_TERMINATE
        )
        num_nodes_total = len(nodes)

        nodes_by_type = defaultdict(list)
        for node in nodes:
            nodes_by_type[node.node_type].append(node)

        all_terminated_nodes = []
        # Enforce the max number of workers for each node type.
        for node_type, nodes in nodes_by_type.items():
            node_config = self._ctx.get_node_type_configs().get(node_type, None)
            num_max_nodes_per_type = node_config.max_worker_nodes if node_config else 0
            num_extra_nodes = len(nodes) - num_max_nodes_per_type

            if num_extra_nodes <= 0:
                # No extra nodes for this type, continue.
                continue

            # Sort the instances for termination.
            nodes.sort(key=self._sort_nodes_for_termination)

            # Terminate the nodes
            terminated_nodes, nodes = self._terminate_nodes(
                nodes,
                num_extra_nodes,
                TerminationRequest.Cause.MAX_NUM_NODE_PER_TYPE,
                max_num_nodes_per_type=num_max_nodes_per_type,
            )
            nodes_by_type[node_type] = nodes

            all_terminated_nodes.extend(terminated_nodes)

        # Enforce the max number of workers for the entire cluster.
        remained_nodes = []
        for nodes in nodes_by_type.values():
            remained_nodes.extend(nodes)

        num_max_nodes = self._ctx.get_max_num_nodes()

        num_to_terminate = (
            max(len(remained_nodes) - num_max_nodes, 0) if num_max_nodes else 0
        )

        remained_nodes.sort(key=self._sort_nodes_for_termination)
        # Terminate the nodes
        terminated_nodes, remained_nodes = self._terminate_nodes(
            remained_nodes,
            num_to_terminate,
            TerminationRequest.Cause.MAX_NUM_NODES,
            max_num_nodes=num_max_nodes,
        )

        all_terminated_nodes.extend(terminated_nodes)

        if len(terminated_nodes) < num_to_terminate:
            logger.warning(
                "Failed to terminate {} nodes to satisfy max_num_nodes={}".format(
                    num_to_terminate - len(terminated_nodes), num_max_nodes
                )
            )

        # Update the context
        all_nodes = all_terminated_nodes + remained_nodes
        logger.debug(
            f"Enforced max nodes: terminating {len(all_terminated_nodes)} "
            f"nodes: {all_terminated_nodes}"
        )
        assert len(all_nodes) == num_nodes_total
        self._ctx.update(all_nodes)
        logger.debug("After enforced max nodes: {}".format(self._ctx))
        return

    @staticmethod
    def _terminate_nodes(
        nodes: List[SchedulingNode],
        num_to_terminate: int,
        cause: TerminationRequest.Cause,
        max_num_nodes: Optional[int] = None,
        max_num_nodes_per_type: Optional[int] = None,
        idle_duration_ms: Optional[int] = None,
    ) -> Tuple[List[SchedulingNode], List[SchedulingNode]]:
        """
        Terminate the nodes with the lowest idle duration.

        This assumes the nodes have been sorted by the
        `_sort_nodes_for_termination` function.

        Args:
            nodes: The nodes to terminate.
            num_to_terminate: The number of nodes to terminate.
            cause: The termination cause.

        Returns:
            The terminated nodes.
            The remained nodes.

        """

        terminated_nodes, remained_nodes = (
            nodes[:num_to_terminate],
            nodes[num_to_terminate:],
        )

        for node in terminated_nodes:
            node.status = SchedulingNodeStatus.TO_TERMINATE
            node.termination_request = TerminationRequest(
                id=str(time.time_ns()),
                instance_id=node.im_instance_id,
                ray_node_id=node.ray_node_id,
                cause=cause,
            )
            if cause == TerminationRequest.Cause.MAX_NUM_NODES:
                node.termination_request.max_num_nodes = max_num_nodes
            elif cause == TerminationRequest.Cause.MAX_NUM_NODE_PER_TYPE:
                node.termination_request.max_num_nodes_per_type = max_num_nodes_per_type
            elif cause == TerminationRequest.Cause.IDLE:
                node.termination_request.idle_duration_ms = idle_duration_ms
            else:
                raise ValueError("Unknown termination cause: {}".format(cause))

        return terminated_nodes, remained_nodes

    @staticmethod
    def _sort_nodes_for_termination(node: SchedulingNode) -> Tuple:
        """
        Sort the nodes for termination increasingly by:

            1. First if it doesn't have a ray node.
            2. Then if the nodes are idle
            3. Then with lower resources util nodes first.

        Such that nodes sorted earlier will be terminated first.
        """

        running_ray = node.status == SchedulingNodeStatus.RUNNING
        # Reverse the idle duration such that the nodes with the largest idle duration
        # will be terminated first.
        idle_dur = -1 * node.idle_duration_ms

        utils_per_resources = {}
        for resource, total in node.total_resources.items():
            if total <= 0:
                continue
            utils_per_resources[resource] = (
                total - node.available_resources.get(resource, 0)
            ) / total

        avg_util = (
            sum(utils_per_resources.values()) / len(utils_per_resources)
            if utils_per_resources
            else 0
        )

        return (running_ray, idle_dur, avg_util)

    def _enforce_min_workers(self) -> None:
        """
        Enforce the minimal count of nodes for each worker node type.
        """

        # Count the existing nodes by type
        count_by_node_type = self._ctx.get_cluster_shape()
        logger.debug("Enforcing min workers: {}".format(self._ctx))

        new_nodes = []
        # Launch new nodes to satisfy min count for each node type.
        for (
            node_type,
            node_type_config,
        ) in self._ctx.get_node_type_configs().items():
            cur_count = count_by_node_type.get(node_type, 0)
            min_count = node_type_config.min_worker_nodes
            if cur_count < min_count:
                new_nodes.extend(
                    [
                        SchedulingNode.from_node_config(
                            copy.deepcopy(node_type_config),
                            status=SchedulingNodeStatus.TO_LAUNCH,
                        )
                    ]
                    * (min_count - cur_count)
                )
        # NOTE: we assume the aggregated number of min workers across all node types
        # should not exceed any globally enforced max_num_nodes

        # Add the new nodes to the existing nodes and update the context.
        self._ctx.update(new_nodes + self._ctx.get_nodes())
        logger.debug("After enforced min workers: {}".format(self._ctx))

    def _enforce_resource_constraints(
        self,
        constraints: List[ClusterResourceConstraint],
    ) -> List[ClusterResourceConstraint]:
        """
        Enforce the cluster resource constraints.

        Args:
            constraints: The cluster resource constraints.

        Returns:
            A list of infeasible constraints.

        Notes:
            It's different from the other scheduling functions since it doesn't actually
        schedule any resource requests. Instead, it asks if the cluster could be
        upscale to a certain shape to fulfill the constraints.
        """
        return []

    def _sched_resource_requests(
        self,
        requests_by_count: List[ResourceRequestByCount],
    ) -> List[ResourceRequest]:
        """
        Schedule the resource requests.

        Args:
            requests_by_count: The resource requests.

        Returns:
            A list of infeasible resource requests.
        """
        return []

    def _sched_gang_resource_requests(
        self,
        gang_requests: List[GangResourceRequest],
    ) -> List[GangResourceRequest]:
        """
        Schedule the gang resource requests.

        These requests should be scheduled atomically, i.e. either all of the resources
        requests in a gang request are scheduled or none of them are scheduled.

        Args:
            gang_requests: The gang resource requests.

        Returns:
            A list of infeasible gang resource requests.
        """
        return []<|MERGE_RESOLUTION|>--- conflicted
+++ resolved
@@ -12,12 +12,8 @@
 from ray.autoscaler._private.resource_demand_scheduler import UtilizationScore
 from ray.autoscaler.v2.instance_manager.common import InstanceUtil
 from ray.autoscaler.v2.instance_manager.config import NodeTypeConfig
-<<<<<<< HEAD
 from ray.autoscaler.v2.instance_manager.common import InstanceUtil
 from ray.autoscaler.v2.schema import AutoscalerInstance, NodeType
-=======
-from ray.autoscaler.v2.schema import NodeType
->>>>>>> b29a805b
 from ray.autoscaler.v2.utils import resource_requests_by_count
 from ray.core.generated.autoscaler_pb2 import (
     ClusterResourceConstraint,
@@ -316,7 +312,6 @@
 
             # Initialize the scheduling nodes needed.
             for instance in req.current_instances:
-<<<<<<< HEAD
                 if instance.ray_node is not None:
                     nodes.append(
                         SchedulingNode(
@@ -345,11 +340,6 @@
                     node_config = node_type_configs.get(
                         instance.im_instance.instance_type, None
                     )
-=======
-                if not InstanceUtil.is_ray_running_reachable(instance.status):
-                    continue
-                node_config = node_type_configs.get(instance.instance_type, None)
->>>>>>> b29a805b
 
                     if node_config is None:
                         # Configs might have been updated, and no more
