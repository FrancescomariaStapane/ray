import logging
import time
from abc import ABC, abstractmethod
from collections import defaultdict
from typing import Dict, List, Optional

from ray.autoscaler.v2.instance_manager.common import InstanceUtil
from ray.autoscaler.v2.instance_manager.config import InstanceReconcileConfig
from ray.autoscaler.v2.instance_manager.node_provider import (
    CloudInstance,
    CloudInstanceId,
    CloudInstanceProviderError,
    ICloudInstanceProvider,
)
from ray.core.generated.autoscaler_pb2 import ClusterResourceState
from ray.core.generated.instance_manager_pb2 import Instance as IMInstance
from ray.core.generated.instance_manager_pb2 import (
    InstanceUpdateEvent as IMInstanceUpdateEvent,
)

logger = logging.getLogger(__name__)


class IReconciler(ABC):
    @staticmethod
    @abstractmethod
    def reconcile(*args, **kwargs) -> List[IMInstanceUpdateEvent]:
        """
        Reconcile the status of Instance Manager(IM) instances to a valid state.
        It should yield a list of instance update events that will be applied to the
        instance storage by the IM.

        There should not be any other side effects other than producing the instance
        update events. This method is expected to be idempotent and deterministic.

        Returns:
            A list of instance update event.

        """
        pass


class StuckInstanceReconciler(IReconciler):
    @staticmethod
    def reconcile(
        instances: List[IMInstance],
<<<<<<< HEAD
        config: InstanceReconcileConfig,
        _logger: logging.Logger = logger,
    ) -> Dict[str, IMInstanceUpdateEvent]:
=======
    ) -> List[IMInstanceUpdateEvent]:
>>>>>>> b45c0024
        """
        ***********************
        **STUCK STATES
        ***********************
        For instances that's stuck in the following states, we will try to recover
        them:

        - REQUESTED -> QUEUED
            WHEN: happens when the cloud instance provider is not able to allocate
                cloud instances, and the instance is in REQUESTED state for longer than
                the timeout.
            ACTION: We will retry the allocation by setting it back to QUEUED.

        - ALLOCATED -> STOPPING
            WHEN: happens when the cloud instance provider is responsible for
                installing and running ray on the cloud instance, and the cloud instance
                is not able to start ray for some reason.
            ACTION: We will terminate the instances since it's a leak after a timeout
                for installing/running ray, setting it to STOPPING.

        - RAY_INSTALLING -> RAY_INSTALL_FAILED
            WHEN: this happens when the cloud instance provider is responsible for
                installing ray on the cloud instance, and the cloud instance is not
                able to start ray for some reason (e.g. immediate crash after ray start)
            ACTION: We will fail the installation and terminate the instance after a
                timeout, transitioning to RAY_INSTALL_FAILED.

        # TODO(rickyx): Maybe we should add a TO_STOP status so we could do retry
        # stopping better
        - STOPPING -> STOPPING
            WHEN: the cloud node provider taking long or failed to terminate the cloud
                instance.
            ACTION: We will retry the termination by setting it to STOPPING, triggering
                another termination request to the cloud instance provider.

        ***********************
        **TRANSIENT STATES
        ***********************
        These states are expected to be transient, when they don't, it usually indicates
        a bug in the instance manager or the cloud instance provider as the process loop
        which is none-blocking is now somehow not making progress.

        # TODO(rickyx): When we added the timeout for draining, we should also add
        # timeout for the RAY_STOPPING states.
        - RAY_STOPPING:
            WHEN: this state should be transient, instances in this state are being
                drained through the drain protocol (and the drain request should
                eventually finish).
            ACTION: There's no drain request timeout so we will wait for the drain to
                finish, and print errors if it's taking too long.

        - RAY_INSTALL_FAILED or RAY_STOPPED
            WHEN: these state should be transient, cloud instances should be terminating
                or terminated soon. This could happen if the subscribers for the status
                transition failed to act upon the status update.
            ACTION: Print errors if stuck for too long - this is a bug.

        - QUEUED
            WHEN: if there's many instances queued to be launched, and we limit the
                number of concurrent instance launches, the instance might be stuck
                in QUEUED state for a long time.
            ACTION: No actions, print warnings if needed (or adjust the scaling-up
                configs)

        ***********************
        **LONG LASTING STATES
        ***********************
        These states are expected to be long lasting. So we will not take any actions.

        - RAY_RUNNING:
            Normal state - unlimited time.
        - STOPPED:
            Normal state - terminal, and unlimited time.
        - ALLOCATION_FAILED:
            Normal state - terminal, and unlimited time.

        """

        instances_by_status = defaultdict(list)
        for instance in instances:
            instances_by_status[instance.status].append(instance)

        # Fail or retry the cloud instance allocation if it's stuck
        # in the REQUESTED state.
        im_updates = {}
        im_updates.update(
            StuckInstanceReconciler._handle_requested_timeout(
                instances_by_status[IMInstance.REQUESTED],
                request_status_timeout_s=config.request_status_timeout_s,
                max_num_request_to_allocate=config.max_num_request_to_allocate,
            )
        )

        # Handle the timeout for the following statuses.
        for cur_status, next_status, timeout in [
            # Leaked ALLOCATED instances should be terminated.
            (
                IMInstance.ALLOCATED,
                IMInstance.STOPPING,
                config.allocate_status_timeout_s,
            ),
            # Fail the installation if it's stuck in RAY_INSTALLING for too long.
            (
                IMInstance.RAY_INSTALLING,
                IMInstance.RAY_INSTALL_FAILED,
                config.ray_install_status_timeout_s,
            ),
            # Retry the termination if it's stuck in STOPPING for too long.
            # Transition to STOPPING to trigger another termination request.
            (
                IMInstance.STOPPING,
                IMInstance.STOPPING,
                config.stopping_status_timeout_s,
            ),
        ]:
            im_updates.update(
                StuckInstanceReconciler._handle_timeout(
                    instances_by_status[cur_status],
                    status_timeout_s=timeout,
                    cur_status=cur_status,
                    new_status=next_status,
                )
            )

        # Warn if any instance is stuck in a transient status for too long.
        for status in [
            IMInstance.RAY_STOPPING,
            IMInstance.RAY_INSTALL_FAILED,
            IMInstance.RAY_STOPPED,
            IMInstance.QUEUED,
        ]:
            StuckInstanceReconciler._warn_transient_status(
                instances_by_status[status],
                status=status,
                warn_interval_s=config.transient_status_warn_interval_s,
                logger=_logger,
            )

        return im_updates

    @staticmethod
    def _handle_requested_timeout(
        instances: List[IMInstance],
        request_status_timeout_s: int,
        max_num_request_to_allocate: int,
    ) -> Dict[str, IMInstanceUpdateEvent]:
        """Change REQUESTED instances to QUEUED if they are stuck in REQUESTED state,
        or fail the allocation (ALLOCATION_FAILED) if retry too many times.
        """

        def _retry_or_fail_allocation(
            instance: IMInstance,
        ) -> Optional[IMInstanceUpdateEvent]:
            all_request_times_ns = sorted(
                InstanceUtil.get_status_transition_times_ns(
                    instance, select_instance_status=IMInstance.REQUESTED
                )
            )
            # Fail the allocation if we have tried too many times.
            if len(all_request_times_ns) >= max_num_request_to_allocate:
                return IMInstanceUpdateEvent(
                    instance_id=instance.instance_id,
                    new_instance_status=IMInstance.ALLOCATION_FAILED,
                    details=(
                        "Failed to allocate cloud instance after "
                        f"{len(all_request_times_ns)} attempts"
                    ),
                )

            # Retry the allocation if we have waited for too long.
            last_request_time_ns = all_request_times_ns[-1]
            if time.time_ns() - last_request_time_ns > request_status_timeout_s * 1e9:
                return IMInstanceUpdateEvent(
                    instance_id=instance.instance_id,
                    new_instance_status=IMInstance.QUEUED,
                    details="Retry allocation after "
                    "timeout={request_status_timeout_s}s",
                )
            return None

        updates = {}
        for ins in instances:
            update = _retry_or_fail_allocation(ins)
            if update:
                updates[ins.instance_id] = update

        return updates

    @staticmethod
    def _handle_timeout(
        instances: List[IMInstance],
        status_timeout_s: int,
        cur_status: IMInstance.InstanceStatus,
        new_status: IMInstance.InstanceStatus,
    ) -> Dict[str, IMInstanceUpdateEvent]:
        """Change any instances that have not transitioned to the new status
        to the new status."""
        updates = {}
        for instance in instances:
            status_times_ns = InstanceUtil.get_status_transition_times_ns(
                instance, select_instance_status=cur_status
            )
            assert len(status_times_ns) == 1, (
                f"instance {instance.instance_id} has {len(status_times_ns)} "
                f"{IMInstance.InstanceStatus.Name(cur_status)} status"
            )

            status_time_ns = status_times_ns[0]

            if time.time_ns() - status_time_ns > status_timeout_s * 1e9:
                updates[instance.instance_id] = IMInstanceUpdateEvent(
                    instance_id=instance.instance_id,
                    new_instance_status=new_status,
                    details=(
                        "Failed to transition from "
                        f"{IMInstance.InstanceStatus.Name(cur_status)} after "
                        f"{status_timeout_s}s. "
                        "Transitioning to "
                        f"{IMInstance.InstanceStatus.Name(new_status)}."
                    ),
                )

        return updates

    @staticmethod
    def _warn_transient_status(
        instances: List[IMInstance],
        status: IMInstance.InstanceStatus,
        warn_interval_s: int,
        logger: logging.Logger,
    ):
        """Warn if any instance is stuck in a transient status for too long."""
        for instance in instances:
            status_times_ns = InstanceUtil.get_status_transition_times_ns(
                instance, select_instance_status=status
            )
            assert len(status_times_ns) == 1
            status_time_ns = status_times_ns[0]

            if time.time_ns() - status_time_ns > warn_interval_s * 1e9:
                logger.warning(
                    f"Instance {instance.instance_id} is stuck in "
                    f"{IMInstance.InstanceStatus.Name(status)} for too long."
                )


class RayStateReconciler(IReconciler):
    @staticmethod
    def reconcile(
        ray_cluster_resource_state: ClusterResourceState, instances: List[IMInstance]
    ) -> List[IMInstanceUpdateEvent]:
        """
        Reconcile the instances states for Ray node state changes.

        1. Newly running ray nodes -> RAY_RUNNING status change.
            When an instance in (ALLOCATED or RAY_INSTALLING) successfully launched the
            ray node, we will discover the newly launched ray node and transition the
            instance to RAY_RUNNING.

        2. Newly dead ray nodes -> RAY_STOPPED status change.
            When an instance not in RAY_STOPPED is no longer running the ray node, we
            will transition the instance to RAY_STOPPED.
        """
        pass


class CloudProviderReconciler(IReconciler):
    @staticmethod
    def reconcile(
        provider: ICloudInstanceProvider, instances: List[IMInstance]
    ) -> List[IMInstanceUpdateEvent]:
        """
        Reconcile the instance storage with the node provider.
        This is responsible for transitioning the instance status of:
        1. to ALLOCATED: when a REQUESTED instance could be assigned to an unassigned
            cloud instance.
        2. to STOPPED: when an ALLOCATED instance no longer has the assigned cloud
            instance found in node provider.
        3. to ALLOCATION_FAILED: when a REQUESTED instance failed to be assigned to
            an unassigned cloud instance.
        4. to STOPPING: when an instance being terminated fails to be terminated
            for some reasons, we will retry the termination.
        """
        pass

    @staticmethod
    def _reconcile_allocated(
        non_terminated_cloud_nodes: Dict[CloudInstanceId, CloudInstance]
    ) -> Dict[str, IMInstanceUpdateEvent]:

        """
        For any REQUESTED instances, if there's any unassigned non-terminated
        cloud instance that matches the instance type from the same request,
        assign it and transition it to ALLOCATED.

        """

        # Find all requested instances, by launch request id.

        # Find all non_terminated cloud_nodes by launch request id.

        # For the same request, find any unassigned non-terminated cloud instance
        # that matches the instance type. Assign them to REQUESTED instances
        # and transition them to ALLOCATED.
        pass

    @staticmethod
    def _reconcile_failed_to_allocate(
        self, cloud_provider_errors: List[CloudInstanceProviderError]
    ) -> Dict[str, IMInstanceUpdateEvent]:
        """
        For any REQUESTED instances, if there's errors in allocating the cloud instance,
        transition the instance to ALLOCATION_FAILED.
        """

        # Find all requested instances, by launch request id.

        # Find all launch errors by launch request id.

        # For the same request, transition the instance to ALLOCATION_FAILED.
        # TODO(rickyx): we don't differentiate transient errors (which might be
        # retryable) and permanent errors (which are not retryable).
        pass

    @staticmethod
    def _reconcile_stopped(
        non_terminated_cloud_nodes: Dict[CloudInstanceId, CloudInstance]
    ) -> List[IMInstanceUpdateEvent]:
        """
        For any IM (instance manager) instance with a cloud node id, if the mapped
        cloud instance is no longer running, transition the instance to STOPPED.
        """

        # Find all instances with cloud instance id, by cloud instance id.

        # Check if any matched cloud instance is still running.
        # If not, transition the instance to STOPPED. (The instance will have the cloud
        # instance id removed, and GCed later.)
        pass

    @staticmethod
    def _reconcile_failed_to_terminate(
        cloud_provider_errors: List[CloudInstanceProviderError],
    ) -> List[IMInstanceUpdateEvent]:
        """
        For any STOPPING instances, if there's errors in terminating the cloud instance,
        we will retry the termination by setting it to STOPPING again.
        """
        pass<|MERGE_RESOLUTION|>--- conflicted
+++ resolved
@@ -44,13 +44,9 @@
     @staticmethod
     def reconcile(
         instances: List[IMInstance],
-<<<<<<< HEAD
         config: InstanceReconcileConfig,
         _logger: logging.Logger = logger,
-    ) -> Dict[str, IMInstanceUpdateEvent]:
-=======
-    ) -> List[IMInstanceUpdateEvent]:
->>>>>>> b45c0024
+    ) -> List[IMInstanceUpdateEvent]:
         """
         ***********************
         **STUCK STATES
@@ -135,13 +131,11 @@
 
         # Fail or retry the cloud instance allocation if it's stuck
         # in the REQUESTED state.
-        im_updates = {}
-        im_updates.update(
-            StuckInstanceReconciler._handle_requested_timeout(
-                instances_by_status[IMInstance.REQUESTED],
-                request_status_timeout_s=config.request_status_timeout_s,
-                max_num_request_to_allocate=config.max_num_request_to_allocate,
-            )
+        im_updates = []
+        im_updates += StuckInstanceReconciler._handle_requested_timeout(
+            instances_by_status[IMInstance.REQUESTED],
+            request_status_timeout_s=config.request_status_timeout_s,
+            max_num_request_to_allocate=config.max_num_request_to_allocate,
         )
 
         # Handle the timeout for the following statuses.
@@ -166,13 +160,11 @@
                 config.stopping_status_timeout_s,
             ),
         ]:
-            im_updates.update(
-                StuckInstanceReconciler._handle_timeout(
-                    instances_by_status[cur_status],
-                    status_timeout_s=timeout,
-                    cur_status=cur_status,
-                    new_status=next_status,
-                )
+            im_updates += StuckInstanceReconciler._handle_timeout(
+                instances_by_status[cur_status],
+                status_timeout_s=timeout,
+                cur_status=cur_status,
+                new_status=next_status,
             )
 
         # Warn if any instance is stuck in a transient status for too long.
@@ -196,7 +188,7 @@
         instances: List[IMInstance],
         request_status_timeout_s: int,
         max_num_request_to_allocate: int,
-    ) -> Dict[str, IMInstanceUpdateEvent]:
+    ) -> List[IMInstanceUpdateEvent]:
         """Change REQUESTED instances to QUEUED if they are stuck in REQUESTED state,
         or fail the allocation (ALLOCATION_FAILED) if retry too many times.
         """
@@ -231,11 +223,11 @@
                 )
             return None
 
-        updates = {}
+        updates = []
         for ins in instances:
             update = _retry_or_fail_allocation(ins)
             if update:
-                updates[ins.instance_id] = update
+                updates.append(update)
 
         return updates
 
@@ -245,10 +237,10 @@
         status_timeout_s: int,
         cur_status: IMInstance.InstanceStatus,
         new_status: IMInstance.InstanceStatus,
-    ) -> Dict[str, IMInstanceUpdateEvent]:
+    ) -> List[IMInstanceUpdateEvent]:
         """Change any instances that have not transitioned to the new status
         to the new status."""
-        updates = {}
+        updates = []
         for instance in instances:
             status_times_ns = InstanceUtil.get_status_transition_times_ns(
                 instance, select_instance_status=cur_status
@@ -261,16 +253,18 @@
             status_time_ns = status_times_ns[0]
 
             if time.time_ns() - status_time_ns > status_timeout_s * 1e9:
-                updates[instance.instance_id] = IMInstanceUpdateEvent(
-                    instance_id=instance.instance_id,
-                    new_instance_status=new_status,
-                    details=(
-                        "Failed to transition from "
-                        f"{IMInstance.InstanceStatus.Name(cur_status)} after "
-                        f"{status_timeout_s}s. "
-                        "Transitioning to "
-                        f"{IMInstance.InstanceStatus.Name(new_status)}."
-                    ),
+                updates.append(
+                    IMInstanceUpdateEvent(
+                        instance_id=instance.instance_id,
+                        new_instance_status=new_status,
+                        details=(
+                            "Failed to transition from "
+                            f"{IMInstance.InstanceStatus.Name(cur_status)} after "
+                            f"{status_timeout_s}s. "
+                            "Transitioning to "
+                            f"{IMInstance.InstanceStatus.Name(new_status)}."
+                        ),
+                    )
                 )
 
         return updates
