                                 Apache License
                           Version 2.0, January 2004
                        http://www.apache.org/licenses/

   TERMS AND CONDITIONS FOR USE, REPRODUCTION, AND DISTRIBUTION

   1. Definitions.

      "License" shall mean the terms and conditions for use, reproduction,
      and distribution as defined by Sections 1 through 9 of this document.

      "Licensor" shall mean the copyright owner or entity authorized by
      the copyright owner that is granting the License.

      "Legal Entity" shall mean the union of the acting entity and all
      other entities that control, are controlled by, or are under common
      control with that entity. For the purposes of this definition,
      "control" means (i) the power, direct or indirect, to cause the
      direction or management of such entity, whether by contract or
      otherwise, or (ii) ownership of fifty percent (50%) or more of the
      outstanding shares, or (iii) beneficial ownership of such entity.

      "You" (or "Your") shall mean an individual or Legal Entity
      exercising permissions granted by this License.

      "Source" form shall mean the preferred form for making modifications,
      including but not limited to software source code, documentation
      source, and configuration files.

      "Object" form shall mean any form resulting from mechanical
      transformation or translation of a Source form, including but
      not limited to compiled object code, generated documentation,
      and conversions to other media types.

      "Work" shall mean the work of authorship, whether in Source or
      Object form, made available under the License, as indicated by a
      copyright notice that is included in or attached to the work
      (an example is provided in the Appendix below).

      "Derivative Works" shall mean any work, whether in Source or Object
      form, that is based on (or derived from) the Work and for which the
      editorial revisions, annotations, elaborations, or other modifications
      represent, as a whole, an original work of authorship. For the purposes
      of this License, Derivative Works shall not include works that remain
      separable from, or merely link (or bind by name) to the interfaces of,
      the Work and Derivative Works thereof.

      "Contribution" shall mean any work of authorship, including
      the original version of the Work and any modifications or additions
      to that Work or Derivative Works thereof, that is intentionally
      submitted to Licensor for inclusion in the Work by the copyright owner
      or by an individual or Legal Entity authorized to submit on behalf of
      the copyright owner. For the purposes of this definition, "submitted"
      means any form of electronic, verbal, or written communication sent
      to the Licensor or its representatives, including but not limited to
      communication on electronic mailing lists, source code control systems,
      and issue tracking systems that are managed by, or on behalf of, the
      Licensor for the purpose of discussing and improving the Work, but
      excluding communication that is conspicuously marked or otherwise
      designated in writing by the copyright owner as "Not a Contribution."

      "Contributor" shall mean Licensor and any individual or Legal Entity
      on behalf of whom a Contribution has been received by Licensor and
      subsequently incorporated within the Work.

   2. Grant of Copyright License. Subject to the terms and conditions of
      this License, each Contributor hereby grants to You a perpetual,
      worldwide, non-exclusive, no-charge, royalty-free, irrevocable
      copyright license to reproduce, prepare Derivative Works of,
      publicly display, publicly perform, sublicense, and distribute the
      Work and such Derivative Works in Source or Object form.

   3. Grant of Patent License. Subject to the terms and conditions of
      this License, each Contributor hereby grants to You a perpetual,
      worldwide, non-exclusive, no-charge, royalty-free, irrevocable
      (except as stated in this section) patent license to make, have made,
      use, offer to sell, sell, import, and otherwise transfer the Work,
      where such license applies only to those patent claims licensable
      by such Contributor that are necessarily infringed by their
      Contribution(s) alone or by combination of their Contribution(s)
      with the Work to which such Contribution(s) was submitted. If You
      institute patent litigation against any entity (including a
      cross-claim or counterclaim in a lawsuit) alleging that the Work
      or a Contribution incorporated within the Work constitutes direct
      or contributory patent infringement, then any patent licenses
      granted to You under this License for that Work shall terminate
      as of the date such litigation is filed.

   4. Redistribution. You may reproduce and distribute copies of the
      Work or Derivative Works thereof in any medium, with or without
      modifications, and in Source or Object form, provided that You
      meet the following conditions:

      (a) You must give any other recipients of the Work or
          Derivative Works a copy of this License; and

      (b) You must cause any modified files to carry prominent notices
          stating that You changed the files; and

      (c) You must retain, in the Source form of any Derivative Works
          that You distribute, all copyright, patent, trademark, and
          attribution notices from the Source form of the Work,
          excluding those notices that do not pertain to any part of
          the Derivative Works; and

      (d) If the Work includes a "NOTICE" text file as part of its
          distribution, then any Derivative Works that You distribute must
          include a readable copy of the attribution notices contained
          within such NOTICE file, excluding those notices that do not
          pertain to any part of the Derivative Works, in at least one
          of the following places: within a NOTICE text file distributed
          as part of the Derivative Works; within the Source form or
          documentation, if provided along with the Derivative Works; or,
          within a display generated by the Derivative Works, if and
          wherever such third-party notices normally appear. The contents
          of the NOTICE file are for informational purposes only and
          do not modify the License. You may add Your own attribution
          notices within Derivative Works that You distribute, alongside
          or as an addendum to the NOTICE text from the Work, provided
          that such additional attribution notices cannot be construed
          as modifying the License.

      You may add Your own copyright statement to Your modifications and
      may provide additional or different license terms and conditions
      for use, reproduction, or distribution of Your modifications, or
      for any such Derivative Works as a whole, provided Your use,
      reproduction, and distribution of the Work otherwise complies with
      the conditions stated in this License.

   5. Submission of Contributions. Unless You explicitly state otherwise,
      any Contribution intentionally submitted for inclusion in the Work
      by You to the Licensor shall be under the terms and conditions of
      this License, without any additional terms or conditions.
      Notwithstanding the above, nothing herein shall supersede or modify
      the terms of any separate license agreement you may have executed
      with Licensor regarding such Contributions.

   6. Trademarks. This License does not grant permission to use the trade
      names, trademarks, service marks, or product names of the Licensor,
      except as required for reasonable and customary use in describing the
      origin of the Work and reproducing the content of the NOTICE file.

   7. Disclaimer of Warranty. Unless required by applicable law or
      agreed to in writing, Licensor provides the Work (and each
      Contributor provides its Contributions) on an "AS IS" BASIS,
      WITHOUT WARRANTIES OR CONDITIONS OF ANY KIND, either express or
      implied, including, without limitation, any warranties or conditions
      of TITLE, NON-INFRINGEMENT, MERCHANTABILITY, or FITNESS FOR A
      PARTICULAR PURPOSE. You are solely responsible for determining the
      appropriateness of using or redistributing the Work and assume any
      risks associated with Your exercise of permissions under this License.

   8. Limitation of Liability. In no event and under no legal theory,
      whether in tort (including negligence), contract, or otherwise,
      unless required by applicable law (such as deliberate and grossly
      negligent acts) or agreed to in writing, shall any Contributor be
      liable to You for damages, including any direct, indirect, special,
      incidental, or consequential damages of any character arising as a
      result of this License or out of the use or inability to use the
      Work (including but not limited to damages for loss of goodwill,
      work stoppage, computer failure or malfunction, or any and all
      other commercial damages or losses), even if such Contributor
      has been advised of the possibility of such damages.

   9. Accepting Warranty or Additional Liability. While redistributing
      the Work or Derivative Works thereof, You may choose to offer,
      and charge a fee for, acceptance of support, warranty, indemnity,
      or other liability obligations and/or rights consistent with this
      License. However, in accepting such obligations, You may act only
      on Your own behalf and on Your sole responsibility, not on behalf
      of any other Contributor, and only if You agree to indemnify,
      defend, and hold each Contributor harmless for any liability
      incurred by, or claims asserted against, such Contributor by reason
      of your accepting any such warranty or additional liability.

   END OF TERMS AND CONDITIONS

   APPENDIX: How to apply the Apache License to your work.

      To apply the Apache License to your work, attach the following
      boilerplate notice, with the fields enclosed by brackets "{}"
      replaced with your own identifying information. (Don't include
      the brackets!)  The text should be enclosed in the appropriate
      comment syntax for the file format. We also recommend that a
      file or class name and description of purpose be included on the
      same "printed page" as the copyright notice for easier
      identification within third-party archives.

   Copyright {yyyy} {name of copyright owner}

   Licensed under the Apache License, Version 2.0 (the "License");
   you may not use this file except in compliance with the License.
   You may obtain a copy of the License at

       http://www.apache.org/licenses/LICENSE-2.0

   Unless required by applicable law or agreed to in writing, software
   distributed under the License is distributed on an "AS IS" BASIS,
   WITHOUT WARRANTIES OR CONDITIONS OF ANY KIND, either express or implied.
   See the License for the specific language governing permissions and
   limitations under the License.

--------------------------------------------------------------------------------

Code in python/ray/rllib/{evolution_strategies, dqn} adapted from
https://github.com/openai (MIT License)

Copyright (c) 2016 OpenAI (http://openai.com)

Permission is hereby granted, free of charge, to any person obtaining a copy
of this software and associated documentation files (the "Software"), to deal
in the Software without restriction, including without limitation the rights
to use, copy, modify, merge, publish, distribute, sublicense, and/or sell
copies of the Software, and to permit persons to whom the Software is
furnished to do so, subject to the following conditions:

The above copyright notice and this permission notice shall be included in
all copies or substantial portions of the Software.

THE SOFTWARE IS PROVIDED "AS IS", WITHOUT WARRANTY OF ANY KIND, EXPRESS OR
IMPLIED, INCLUDING BUT NOT LIMITED TO THE WARRANTIES OF MERCHANTABILITY,
FITNESS FOR A PARTICULAR PURPOSE AND NONINFRINGEMENT. IN NO EVENT SHALL THE
AUTHORS OR COPYRIGHT HOLDERS BE LIABLE FOR ANY CLAIM, DAMAGES OR OTHER
LIABILITY, WHETHER IN AN ACTION OF CONTRACT, TORT OR OTHERWISE, ARISING FROM,
OUT OF OR IN CONNECTION WITH THE SOFTWARE OR THE USE OR OTHER DEALINGS IN
THE SOFTWARE.

--------------------------------------------------------------------------------

Code in python/ray/rllib/impala/vtrace.py from
https://github.com/deepmind/scalable_agent

Copyright 2018 Google LLC

Licensed under the Apache License, Version 2.0 (the "License");
you may not use this file except in compliance with the License.
You may obtain a copy of the License at

    https://www.apache.org/licenses/LICENSE-2.0

Unless required by applicable law or agreed to in writing, software
distributed under the License is distributed on an "AS IS" BASIS,
WITHOUT WARRANTIES OR CONDITIONS OF ANY KIND, either express or implied.
See the License for the specific language governing permissions and
limitations under the License.

--------------------------------------------------------------------------------
Code in python/ray/rllib/ars is adapted from https://github.com/modestyachts/ARS

Copyright (c) 2018, ARS contributors (Horia Mania, Aurelia Guy, Benjamin Recht)
All rights reserved.

Redistribution and use of ARS in source and binary forms, with or without
modification, are permitted provided that the following conditions are met:

1. Redistributions of source code must retain the above copyright notice, this
list of conditions and the following disclaimer.

2. Redistributions in binary form must reproduce the above copyright notice,
this list of conditions and the following disclaimer in the documentation and/or
other materials provided with the distribution.

THIS SOFTWARE IS PROVIDED BY THE COPYRIGHT HOLDERS AND CONTRIBUTORS "AS IS" AND
ANY EXPRESS OR IMPLIED WARRANTIES, INCLUDING, BUT NOT LIMITED TO, THE IMPLIED
WARRANTIES OF MERCHANTABILITY AND FITNESS FOR A PARTICULAR PURPOSE ARE
DISCLAIMED. IN NO EVENT SHALL THE COPYRIGHT HOLDER OR CONTRIBUTORS BE LIABLE FOR
ANY DIRECT, INDIRECT, INCIDENTAL, SPECIAL, EXEMPLARY, OR CONSEQUENTIAL DAMAGES
(INCLUDING, BUT NOT LIMITED TO, PROCUREMENT OF SUBSTITUTE GOODS OR SERVICES;
LOSS OF USE, DATA, OR PROFITS; OR BUSINESS INTERRUPTION) HOWEVER CAUSED AND ON
ANY THEORY OF LIABILITY, WHETHER IN CONTRACT, STRICT LIABILITY, OR TORT
(INCLUDING NEGLIGENCE OR OTHERWISE) ARISING IN ANY WAY OUT OF THE USE OF THIS
SOFTWARE, EVEN IF ADVISED OF THE POSSIBILITY OF SUCH DAMAGE.

------------------
Code in python/ray/_private/prometheus_exporter.py is adapted from https://github.com/census-instrumentation/opencensus-python/blob/master/contrib/opencensus-ext-prometheus/opencensus/ext/prometheus/stats_exporter/__init__.py

# Copyright 2018, OpenCensus Authors
#
# Licensed under the Apache License, Version 2.0 (the "License");
# you may not use this file except in compliance with the License.
# You may obtain a copy of the License at
#
#     http://www.apache.org/licenses/LICENSE-2.0
#
# Unless required by applicable law or agreed to in writing, software
# distributed under the License is distributed on an "AS IS" BASIS,
# WITHOUT WARRANTIES OR CONDITIONS OF ANY KIND, either express or implied.
# See the License for the specific language governing permissions and
# limitations under the License.

--------------------------------------------------------------------------------
Code in python/ray/tests/modin/test_modin and 
python/ray/tests/modin/modin_test_utils adapted from:
- http://github.com/modin-project/modin/master/modin/pandas/test/test_general.py
- http://github.com/modin-project/modin/master/modin/pandas/test/utils.py

Copyright (c) 2018-2020 Modin Developers.

Licensed under the Apache License, Version 2.0 (the "License");
you may not use this file except in compliance with the License.
You may obtain a copy of the License at

    https://www.apache.org/licenses/LICENSE-2.0

Unless required by applicable law or agreed to in writing, software
distributed under the License is distributed on an "AS IS" BASIS,
WITHOUT WARRANTIES OR CONDITIONS OF ANY KIND, either express or implied.
See the License for the specific language governing permissions and
limitations under the License.

--------------------------------------------------------------------------------
Code in src/ray/util/logging.h is adapted from 
https://github.com/google/glog/blob/master/src/glog/logging.h.in

Copyright (c) 2008, Google Inc.
All rights reserved.

Redistribution and use in source and binary forms, with or without
modification, are permitted provided that the following conditions are
met:

    * Redistributions of source code must retain the above copyright
notice, this list of conditions and the following disclaimer.
    * Redistributions in binary form must reproduce the above
copyright notice, this list of conditions and the following disclaimer
in the documentation and/or other materials provided with the
distribution.
    * Neither the name of Google Inc. nor the names of its
contributors may be used to endorse or promote products derived from
this software without specific prior written permission.

THIS SOFTWARE IS PROVIDED BY THE COPYRIGHT HOLDERS AND CONTRIBUTORS
"AS IS" AND ANY EXPRESS OR IMPLIED WARRANTIES, INCLUDING, BUT NOT
LIMITED TO, THE IMPLIED WARRANTIES OF MERCHANTABILITY AND FITNESS FOR
A PARTICULAR PURPOSE ARE DISCLAIMED. IN NO EVENT SHALL THE COPYRIGHT
OWNER OR CONTRIBUTORS BE LIABLE FOR ANY DIRECT, INDIRECT, INCIDENTAL,
SPECIAL, EXEMPLARY, OR CONSEQUENTIAL DAMAGES (INCLUDING, BUT NOT
LIMITED TO, PROCUREMENT OF SUBSTITUTE GOODS OR SERVICES; LOSS OF USE,
DATA, OR PROFITS; OR BUSINESS INTERRUPTION) HOWEVER CAUSED AND ON ANY
THEORY OF LIABILITY, WHETHER IN CONTRACT, STRICT LIABILITY, OR TORT
(INCLUDING NEGLIGENCE OR OTHERWISE) ARISING IN ANY WAY OUT OF THE USE
OF THIS SOFTWARE, EVEN IF ADVISED OF THE POSSIBILITY OF SUCH DAMAGE.

--------------------------------------------------------------------------------
Code in python/ray/_private/runtime_env/conda_utils.py is adapted from 
https://github.com/mlflow/mlflow/blob/master/mlflow/utils/conda.py

Copyright (c) 2018, Databricks, Inc.
All rights reserved.

Licensed under the Apache License, Version 2.0 (the "License");
you may not use this file except in compliance with the License.
You may obtain a copy of the License at

      http://www.apache.org/licenses/LICENSE-2.0

Unless required by applicable law or agreed to in writing, software
distributed under the License is distributed on an "AS IS" BASIS,
WITHOUT WARRANTIES OR CONDITIONS OF ANY KIND, either express or implied.
See the License for the specific language governing permissions and
limitations under the License.

--------------------------------------------------------------------------------
Code in python/ray/_private/runtime_env/_clonevirtualenv.py is adapted from https://github.com/edwardgeorge/virtualenv-clone/blob/master/clonevirtualenv.py

Copyright (c) 2011, Edward George, based on code contained within the
virtualenv project.

Permission is hereby granted, free of charge, to any person obtaining a copy
of this software and associated documentation files (the "Software"), to deal
in the Software without restriction, including without limitation the rights
to use, copy, modify, merge, publish, distribute, sublicense, and/or sell
copies of the Software, and to permit persons to whom the Software is
furnished to do so, subject to the following conditions:

The above copyright notice and this permission notice shall be included in
all copies or substantial portions of the Software.

THE SOFTWARE IS PROVIDED "AS IS", WITHOUT WARRANTY OF ANY KIND, EXPRESS OR
IMPLIED, INCLUDING BUT NOT LIMITED TO THE WARRANTIES OF MERCHANTABILITY,
FITNESS FOR A PARTICULAR PURPOSE AND NONINFRINGEMENT. IN NO EVENT SHALL THE
AUTHORS OR COPYRIGHT HOLDERS BE LIABLE FOR ANY CLAIM, DAMAGES OR OTHER
LIABILITY, WHETHER IN AN ACTION OF CONTRACT, TORT OR OTHERWISE, ARISING FROM,
OUT OF OR IN CONNECTION WITH THE SOFTWARE OR THE USE OR OTHER DEALINGS IN
THE SOFTWARE.

--------------------------------------------------------------------------------
Code in python/ray/_private/async_compat.py is adapted from
https://github.com/python-trio/async_generator/blob/master/async_generator/_util.py

Copyright (c) 2022, Nathaniel J. Smith

Licensed under the Apache License, Version 2.0 (the "License");
you may not use this file except in compliance with the License.
You may obtain a copy of the License at

   http://www.apache.org/licenses/LICENSE-2.0

Unless required by applicable law or agreed to in writing, software
distributed under the License is distributed on an "AS IS" BASIS,
WITHOUT WARRANTIES OR CONDITIONS OF ANY KIND, either express or implied.
See the License for the specific language governing permissions and
limitations under the License.

<<<<<<< HEAD
---------------------------------------------------------------------------------------------------------------
Code in python/ray/_private/thirdparty/tabulate/tabulate.py is adapted from https://github.com/astanin/python-tabulate/blob/4892c6e9a79638c7897ccea68b602040da9cc7a7/tabulate.py

Copyright (c) 2011-2020 Sergey Astanin and contributors

Permission is hereby granted, free of charge, to any person obtaining
a copy of this software and associated documentation files (the
"Software"), to deal in the Software without restriction, including
without limitation the rights to use, copy, modify, merge, publish,
distribute, sublicense, and/or sell copies of the Software, and to
permit persons to whom the Software is furnished to do so, subject to
the following conditions:

The above copyright notice and this permission notice shall be
included in all copies or substantial portions of the Software.

THE SOFTWARE IS PROVIDED "AS IS", WITHOUT WARRANTY OF ANY KIND,
EXPRESS OR IMPLIED, INCLUDING BUT NOT LIMITED TO THE WARRANTIES OF
MERCHANTABILITY, FITNESS FOR A PARTICULAR PURPOSE AND
NONINFRINGEMENT. IN NO EVENT SHALL THE AUTHORS OR COPYRIGHT HOLDERS BE
LIABLE FOR ANY CLAIM, DAMAGES OR OTHER LIABILITY, WHETHER IN AN ACTION
OF CONTRACT, TORT OR OTHERWISE, ARISING FROM, OUT OF OR IN CONNECTION
WITH THE SOFTWARE OR THE USE OR OTHER DEALINGS IN THE SOFTWARE.
=======
--------------------------------------------------------------------------------
Code in python/ray/_private/thirdparty/dacite is adapted from https://github.com/konradhalas/dacite/blob/master/dacite

Copyright (c) 2018 Konrad Hałas

Permission is hereby granted, free of charge, to any person obtaining a copy
of this software and associated documentation files (the "Software"), to deal
in the Software without restriction, including without limitation the rights
to use, copy, modify, merge, publish, distribute, sublicense, and/or sell
copies of the Software, and to permit persons to whom the Software is
furnished to do so, subject to the following conditions:

The above copyright notice and this permission notice shall be included in all
copies or substantial portions of the Software.

THE SOFTWARE IS PROVIDED "AS IS", WITHOUT WARRANTY OF ANY KIND, EXPRESS OR
IMPLIED, INCLUDING BUT NOT LIMITED TO THE WARRANTIES OF MERCHANTABILITY,
FITNESS FOR A PARTICULAR PURPOSE AND NONINFRINGEMENT. IN NO EVENT SHALL THE
AUTHORS OR COPYRIGHT HOLDERS BE LIABLE FOR ANY CLAIM, DAMAGES OR OTHER
LIABILITY, WHETHER IN AN ACTION OF CONTRACT, TORT OR OTHERWISE, ARISING FROM,
OUT OF OR IN CONNECTION WITH THE SOFTWARE OR THE USE OR OTHER DEALINGS IN THE
SOFTWARE.
>>>>>>> c54916bc
<|MERGE_RESOLUTION|>--- conflicted
+++ resolved
@@ -402,7 +402,6 @@
 See the License for the specific language governing permissions and
 limitations under the License.
 
-<<<<<<< HEAD
 ---------------------------------------------------------------------------------------------------------------
 Code in python/ray/_private/thirdparty/tabulate/tabulate.py is adapted from https://github.com/astanin/python-tabulate/blob/4892c6e9a79638c7897ccea68b602040da9cc7a7/tabulate.py
 
@@ -426,7 +425,7 @@
 LIABLE FOR ANY CLAIM, DAMAGES OR OTHER LIABILITY, WHETHER IN AN ACTION
 OF CONTRACT, TORT OR OTHERWISE, ARISING FROM, OUT OF OR IN CONNECTION
 WITH THE SOFTWARE OR THE USE OR OTHER DEALINGS IN THE SOFTWARE.
-=======
+
 --------------------------------------------------------------------------------
 Code in python/ray/_private/thirdparty/dacite is adapted from https://github.com/konradhalas/dacite/blob/master/dacite
 
@@ -448,5 +447,4 @@
 AUTHORS OR COPYRIGHT HOLDERS BE LIABLE FOR ANY CLAIM, DAMAGES OR OTHER
 LIABILITY, WHETHER IN AN ACTION OF CONTRACT, TORT OR OTHERWISE, ARISING FROM,
 OUT OF OR IN CONNECTION WITH THE SOFTWARE OR THE USE OR OTHER DEALINGS IN THE
-SOFTWARE.
->>>>>>> c54916bc
+SOFTWARE.